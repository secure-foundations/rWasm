use crate::wasm::syntax::*;
use crate::Maybe;
use color_eyre::eyre::eyre;
use std::collections::HashMap;
use std::convert::TryInto;

type Parsed<'a, T> = crate::Maybe<(&'a [u8], T)>;

/*
    There are two ways to write a parser:
    a)
        - Write a function that takes a byte array and returns a `Parsed<T>`.
        - Use the `run_parser!` macro to run other parsers.
    b)
        - For simple parsers, use the `generate!` macro.
        - Define a function body that returns the parsed type, and the macro will
          generate a parser function.
        - Use the `run!` macro to run other parsers.
*/

macro_rules! run_parser {
    ($fn:ident ( $inp:ident ) ) => {
        run_parser!($fn($inp,))
    };
    ($fn:ident ( $inp:ident, $($arg:expr),* ) ) => {{
        let (inp1, v) = $fn( $inp, $($arg,)*)?;
        $inp = inp1;
        v
    }};
}

/*
    utils
*/

macro_rules! trace {
    ($($body:tt)*) => {
        dbgprintln!(3, $($body)*)
    };
}

macro_rules! err {
    ($($args:expr),*) => {{
        return Err(eyre!($($args,)*));
    }}
}

/// Little Endian Base 128 encoding of unsigned ints. Parses `bits` bits into a `u64`.
fn leb128_u(mut inp: &[u8], bits: usize) -> Parsed<u64> {
    let n = inp[0] as u64;
    inp = &inp[1..];

    assert!(bits <= 64);

    if n < (1 << 7) && (bits == 64 || n < (1 << bits)) {
        Ok((inp, n))
    } else if n >= (1 << 7) && bits > 7 {
        let (inp, m) = leb128_u(inp, bits - 7)?;
        Ok((inp, (m << 7) + n - (1 << 7)))
    } else {
        err!("As per WASM spec, this branch for leb128_u should be impossible")
    }
}

/// Little Endian Base 128 encoding of signed ints. Parses `bits` bits into a `i64`.
fn leb128_s(mut inp: &[u8], bits: usize) -> Parsed<i64> {
    let n = inp[0] as u64;
    inp = &inp[1..];

    assert!(bits <= 64);

    if n < (1 << 6) && n < (1u64 << (bits - 1)) {
        Ok((inp, n as i64))
    } else if (1 << 6) <= n && n < (1 << 7) && n + (1u64 << (bits - 1)) >= (1 << 7) {
        Ok((inp, (n as i64) - (1 << 7)))
    } else if n >= (1 << 7) && bits > 7 {
        let (inp, m) = leb128_s(inp, bits - 7)?;
        Ok((inp, (m << 7) + (n as i64 - (1 << 7))))
    } else {
        err!("As per WASM spec, this branch for leb128_s should be impossible")
    }
}

#[cfg(test)]
mod test_leb128 {
    #[test]
    fn leb128_u_spot_tests() -> crate::Maybe<()> {
        assert_eq!(super::leb128_u(&[0x00], 64)?.1, 0);
        assert_eq!(super::leb128_u(&[0x01], 32)?.1, 1);
        assert_eq!(super::leb128_u(&[0xc0, 0xc4, 0x07], 32)?.1, 123456);
        Ok(())
    }

    #[test]
    fn leb128_s_spot_tests() -> crate::Maybe<()> {
        assert_eq!(super::leb128_s(&[0x00], 64)?.1, 0);
        assert_eq!(super::leb128_s(&[0x0ff, 0x00], 32)?.1, 127);
        assert_eq!(super::leb128_s(&[0xc0, 0xbb, 0x78], 32)?.1, -123456);
        Ok(())
    }
}

/*
    parser generator
*/

/// This is a hack to allow for macros generating new macro definitions making use of
/// repetition arguments, see
/// https://github.com/rust-lang/rust/issues/35853#issuecomment-415993963
/// An alternative would be to use macro metavariables on nightly.
macro_rules! with_dollar_sign {
    ($($body:tt)*) => {
        macro_rules! __with_dollar_sign { $($body)* }
        __with_dollar_sign!($);
    }
}

/// Generate a parser function. Example:
/// ```ignore
/// generate! { double_peek (n:u32) -> &[u8] = run!(peek(2*n))}
/// ```
/// expands to
/// ```ignore
/// fn double_peek(mut inp: &[u8], n:u32) -> Parsed<&[u32]> {
///     let v = {
///         let (inp1, v) = peek(inp, 2*n)?;
///         inp = inp1;
///         v
///     };
///     Ok((inp, v))
/// }
/// ```
macro_rules! generate {
    ($id:ident -> $ty:ty = $body:expr) => {
        generate!{$id() -> $ty = $body}
    };

    ($id:ident($($fnarg:ident : $fntyp:ty),*) -> $ty:ty = $body: expr ) => {
        fn $id(mut inp: &[u8], $($fnarg : $fntyp,)*) -> Parsed<$ty> {

            with_dollar_sign! {
                ($d:tt) => {
                    /// Runs a parser.
                    #[allow(unused_macros)]
                    macro_rules! run {
                        ($fn:ident) => { run!($fn()) };
                        ($fn:ident ($d($arg:expr),* ) ) => {{
                            let (inp1, v) = $fn( inp, $d($arg,)*)?;
                            inp = inp1;
                            v
                        }};
                    }
                }
            }


            with_dollar_sign! {
                ($d:tt) => {
                    /// Similar to `run!`, but doesn't expect successful parsing.
                    /// Returns a `Result<Parsed<T>, E>` instead of `Parsed<T>`.
                    #[allow(unused_macros)]
                    macro_rules! try_run {
                        ($fn:ident) => { try_run!($fn()) };
                        ($fn:ident ($d($arg:expr),* ) ) => {{
                            match $fn( inp, $d($arg,)*) {
                                Ok((inp1, v)) => {
                                    inp = inp1;
                                    Ok(v)
                                },
                                Err(e) => Err(e),
                            }
                        }};
                    }
                }
            }

            let v = $body;
            Ok((inp, v))
        }
    };
}

/*
    Parsers
*/

fn peek(inp: &[u8], n: usize) -> Parsed<&[u8]> {
    let v = inp.get(..n).ok_or(eyre!("Insufficient data for parsing"))?;
    Ok((inp, v))
}

fn peek_at(inp: &[u8], pos: usize) -> Parsed<&u8> {
    let v = inp.get(pos).ok_or(eyre!("Insufficient data for parsing"))?;
    Ok((inp, v))
}

fn length(inp: &[u8]) -> Parsed<usize> {
    Ok((inp, inp.len()))
}

fn inp(inp: &[u8], n: usize) -> Parsed<&[u8]> {
    let v = inp.get(..n).ok_or(eyre!("Insufficient data for parsing"))?;
    Ok((&inp[n..], v))
}

fn inp_dump(inp: &[u8]) -> Parsed<()> {
    trace!("Remaining: {:#x?}", inp);
    Ok((inp, ()))
}

generate! {u32 -> u32 = run!(leb128_u(32)) as u32}
generate! {i32 -> i32 = run!(leb128_s(32)) as i32}
generate! {i64 -> i64 = run!(leb128_s(64)) as i64}
generate! {f32 -> f32 = f32::from_le_bytes(run!(inp(4)).try_into()?)}
generate! {f64 -> f64 = f64::from_le_bytes(run!(inp(8)).try_into()?)}

generate! {s33 -> i64 = run!(leb128_s(33))}

fn vec<T, F>(mut inp: &[u8], elem: F) -> Parsed<Vec<T>>
where
    F: Fn(&[u8]) -> Parsed<T>,
{
    let len = run_parser!(u32(inp));

    let l = (0..len)
        .map(|_| Ok(run_parser!(elem(inp))))
        .collect::<Maybe<Vec<T>>>()?;
    Ok((inp, l))
}

generate! {byte -> u8 = run!(inp(1))[0]}

generate! {name -> String = String::from_utf8(run!(vec(byte)))?}

generate! {valtype -> ValType = match run!(byte) {
    0x7f => ValType::I32,
    0x7e => ValType::I64,
    0x7d => ValType::F32,
    0x7c => ValType::F64,
    b => {
        err!("Invalid valtype {:#x}", b)
    }
}}

generate! { resulttype -> ResultType = ResultType(run!(vec(valtype))) }

generate! { expect_byte(x:u8) -> () = {
    let v = run!(byte);
    if v != x {
        err!("Invalid byte found. Expected: {:#x}. Found {:#x}.", x, v)
    }
}}

generate! { functype -> FuncType = {
    run!(expect_byte(0x60));
    let from = run!(resulttype);
    let to = run!(resulttype);
    FuncType {
        from,
        to
    }
}}

generate! { limits -> Limits = {
    match run!(byte) {
        0 => {
            let min = run!(u32);
            let max = None;
            Limits { min, max }
        }
        1 => {
            let min = run!(u32);
            let max = Some(run!(u32));
            Limits { min, max }
        }
        b => err!("Unexpected byte {:#x} for limits", b),
    }
}}

generate! { memtype -> MemType = MemType(run!(limits)) }

generate! { elemtype -> ElemType = { run!(expect_byte(0x70)); ElemType::FuncRef } }

generate! { tabletype -> TableType = {
    let e = run!(elemtype);
    let l = run!(limits);
    TableType(l, e)
}}

generate! { globaltype -> GlobalType = {
    let t = run!(valtype);
    let m = match run!(byte) {
        0 => Mut::Const,
        1 => Mut::Var,
        b => err!("Unexpected byte {:#x} for mut for global type", b),
    };
    GlobalType(m, t)
}}

generate! { blocktype -> BlockType = {
    let t1 = try_run!(expect_byte(0x40)).and_then(|()| Ok(BlockType::ValType(None)));
    let t2 = t1.or_else(|_| try_run!(valtype).and_then(|v| Ok(BlockType::ValType(Some(v)))));
    t2.or_else(|_| -> Maybe<_> { Ok(BlockType::TypeIdx(TypeIdx(run!(s33).try_into()?))) } )?
}}

fn vec_until_any<'a, 'b, T, F>(
    mut inp: &'a [u8],
    elem: F,
    until: &'b [u8],
) -> Parsed<'a, (Vec<T>, u8)>
where
    F: Fn(&[u8]) -> Parsed<T>,
{
    let mut v: u8 = inp[0];
    let mut res = vec![];

    while !until.contains(&v) {
        res.push(run_parser!(elem(inp)));
        v = inp[0];
    }
    inp = &inp[1..];
    Ok((inp, (res, v)))
}

fn vec_until<T, F>(inp: &[u8], elem: F, until: u8) -> Parsed<Vec<T>>
where
    F: Fn(&[u8]) -> Parsed<T>,
{
    let (inp, (res, _)) = vec_until_any(inp, elem, &[until])?;
    Ok((inp, res))
}

generate! { instr -> Instr = {
    match run!(byte) {
        // Control instructions
        0x00 => Instr::Unreachable,
        0x01 => Instr::Nop,
        0x02 => {
            let bt = run!(blocktype);
            let ins = run!(vec_until(instr, 0x0b));
            Instr::Block(bt, ins)
        }
        0x03 => {
            let bt = run!(blocktype);
            let ins = run!(vec_until(instr, 0x0b));
            Instr::Loop(bt, ins)
        }
        0x04 => {
            let bt = run!(blocktype);
            let (ins1, x) = run!(vec_until_any(instr, &[0x0b, 0x05]));
            match x {
                0x0b => Instr::If(bt, ins1, vec![]),
                0x05 => {
                    let ins2 = run!(vec_until(instr, 0x0b));
                    Instr::If(bt, ins1, ins2)
                }
                _ => unreachable!(),
            }
        }
        0x0c => Instr::Br(run!(labelidx)),
        0x0d => Instr::BrIf(run!(labelidx)),
        0x0e => {
            let ls = run!(vec(labelidx));
            let ln = run!(labelidx);
            Instr::BrTable(ls, ln)
        }
        0x0f => Instr::Return,
        0x10 => Instr::Call(run!(funcidx)),
        0x11 => {
            let x = run!(typeidx);
            run!(expect_byte(0x00));
            Instr::CallIndirect(x)
        },

        // Parametric instructions
        0x1a => Instr::Drop,
        0x1b => Instr::Select,

        // Variable instructions
        0x20 => Instr::LocalGet(run!(localidx)),
        0x21 => Instr::LocalSet(run!(localidx)),
        0x22 => Instr::LocalTee(run!(localidx)),
        0x23 => Instr::GlobalGet(run!(globalidx)),
        0x24 => Instr::GlobalSet(run!(globalidx)),

        // Memory instructions
        0x28 => Instr::MemLoad(MemLoad { typ: ValType::I32, extend: None, memarg: run!(memarg) }),
        0x29 => Instr::MemLoad(MemLoad { typ: ValType::I64, extend: None, memarg: run!(memarg) }),
        0x2a => Instr::MemLoad(MemLoad { typ: ValType::F32, extend: None, memarg: run!(memarg) }),
        0x2b => Instr::MemLoad(MemLoad { typ: ValType::F64, extend: None, memarg: run!(memarg) }),
        0x2c => Instr::MemLoad(MemLoad { typ: ValType::I32,
                                         extend: Some((8, SX::S)),
                                         memarg: run!(memarg) }),
        0x2d => Instr::MemLoad(MemLoad { typ: ValType::I32,
                                         extend: Some((8, SX::U)),
                                         memarg: run!(memarg) }),
        0x2e => Instr::MemLoad(MemLoad { typ: ValType::I32,
                                         extend: Some((16, SX::S)),
                                         memarg: run!(memarg) }),
        0x2f => Instr::MemLoad(MemLoad { typ: ValType::I32,
                                         extend: Some((16, SX::U)),
                                         memarg: run!(memarg) }),
        0x30 => Instr::MemLoad(MemLoad { typ: ValType::I64,
                                         extend: Some((8, SX::S)),
                                         memarg: run!(memarg) }),
        0x31 => Instr::MemLoad(MemLoad { typ: ValType::I64,
                                         extend: Some((8, SX::U)),
                                         memarg: run!(memarg) }),
        0x32 => Instr::MemLoad(MemLoad { typ: ValType::I64,
                                         extend: Some((16, SX::S)),
                                         memarg: run!(memarg) }),
        0x33 => Instr::MemLoad(MemLoad { typ: ValType::I64,
                                         extend: Some((16, SX::U)),
                                         memarg: run!(memarg) }),
        0x34 => Instr::MemLoad(MemLoad { typ: ValType::I64,
                                         extend: Some((32, SX::S)),
                                         memarg: run!(memarg) }),
        0x35 => Instr::MemLoad(MemLoad { typ: ValType::I64,
                                         extend: Some((32, SX::U)),
                                         memarg: run!(memarg) }),
        0x36 => Instr::MemStore(MemStore { typ: ValType::I32,
                                           bitwidth: None,
                                           memarg: run!(memarg) }),
        0x37 => Instr::MemStore(MemStore { typ: ValType::I64,
                                           bitwidth: None,
                                           memarg: run!(memarg) }),
        0x38 => Instr::MemStore(MemStore { typ: ValType::F32,
                                           bitwidth: None,
                                           memarg: run!(memarg) }),
        0x39 => Instr::MemStore(MemStore { typ: ValType::F64,
                                           bitwidth: None,
                                           memarg: run!(memarg) }),
        0x3a => Instr::MemStore(MemStore { typ: ValType::I32,
                                           bitwidth: Some(8),
                                           memarg: run!(memarg) }),
        0x3b => Instr::MemStore(MemStore { typ: ValType::I32,
                                           bitwidth: Some(16),
                                           memarg: run!(memarg) }),
        0x3c => Instr::MemStore(MemStore { typ: ValType::I64,
                                           bitwidth: Some(8),
                                           memarg: run!(memarg) }),
        0x3d => Instr::MemStore(MemStore { typ: ValType::I64,
                                           bitwidth: Some(16),
                                           memarg: run!(memarg) }),
        0x3e => Instr::MemStore(MemStore { typ: ValType::I64,
                                           bitwidth: Some(32),
                                           memarg: run!(memarg) }),
        0x3f => { run!(expect_byte(0x00)); Instr::MemSize }
        0x40 => { run!(expect_byte(0x00)); Instr::MemGrow }

        // Numeric instructions
        0x41 => Instr::Const(Const::I32(run!(i32))),
        0x42 => Instr::Const(Const::I64(run!(i64))),
        0x43 => Instr::Const(Const::F32(run!(f32))),
        0x44 => Instr::Const(Const::F64(run!(f64))),

        0x45 => Instr::ITestOp(BitSize::B32, intop::TestOp::Eqz),
        0x46 => Instr::IRelOp(BitSize::B32, intop::RelOp::Eq),
        0x47 => Instr::IRelOp(BitSize::B32, intop::RelOp::Ne),
        0x48 => Instr::IRelOp(BitSize::B32, intop::RelOp::LtS),
        0x49 => Instr::IRelOp(BitSize::B32, intop::RelOp::LtU),
        0x4a => Instr::IRelOp(BitSize::B32, intop::RelOp::GtS),
        0x4b => Instr::IRelOp(BitSize::B32, intop::RelOp::GtU),
        0x4c => Instr::IRelOp(BitSize::B32, intop::RelOp::LeS),
        0x4d => Instr::IRelOp(BitSize::B32, intop::RelOp::LeU),
        0x4e => Instr::IRelOp(BitSize::B32, intop::RelOp::GeS),
        0x4f => Instr::IRelOp(BitSize::B32, intop::RelOp::GeU),

        0x50 => Instr::ITestOp(BitSize::B64, intop::TestOp::Eqz),
        0x51 => Instr::IRelOp(BitSize::B64, intop::RelOp::Eq),
        0x52 => Instr::IRelOp(BitSize::B64, intop::RelOp::Ne),
        0x53 => Instr::IRelOp(BitSize::B64, intop::RelOp::LtS),
        0x54 => Instr::IRelOp(BitSize::B64, intop::RelOp::LtU),
        0x55 => Instr::IRelOp(BitSize::B64, intop::RelOp::GtS),
        0x56 => Instr::IRelOp(BitSize::B64, intop::RelOp::GtU),
        0x57 => Instr::IRelOp(BitSize::B64, intop::RelOp::LeS),
        0x58 => Instr::IRelOp(BitSize::B64, intop::RelOp::LeU),
        0x59 => Instr::IRelOp(BitSize::B64, intop::RelOp::GeS),
        0x5a => Instr::IRelOp(BitSize::B64, intop::RelOp::GeU),

        0x5b => Instr::FRelOp(BitSize::B32, floatop::RelOp::Eq),
        0x5c => Instr::FRelOp(BitSize::B32, floatop::RelOp::Ne),
        0x5d => Instr::FRelOp(BitSize::B32, floatop::RelOp::Lt),
        0x5e => Instr::FRelOp(BitSize::B32, floatop::RelOp::Gt),
        0x5f => Instr::FRelOp(BitSize::B32, floatop::RelOp::Le),
        0x60 => Instr::FRelOp(BitSize::B32, floatop::RelOp::Ge),

        0x61 => Instr::FRelOp(BitSize::B64, floatop::RelOp::Eq),
        0x62 => Instr::FRelOp(BitSize::B64, floatop::RelOp::Ne),
        0x63 => Instr::FRelOp(BitSize::B64, floatop::RelOp::Lt),
        0x64 => Instr::FRelOp(BitSize::B64, floatop::RelOp::Gt),
        0x65 => Instr::FRelOp(BitSize::B64, floatop::RelOp::Le),
        0x66 => Instr::FRelOp(BitSize::B64, floatop::RelOp::Ge),

        0x67 => Instr::IUnOp(BitSize::B32, intop::UnOp::Clz),
        0x68 => Instr::IUnOp(BitSize::B32, intop::UnOp::Ctz),
        0x69 => Instr::IUnOp(BitSize::B32, intop::UnOp::Popcnt),
        0x6a => Instr::IBinOp(BitSize::B32, intop::BinOp::Add),
        0x6b => Instr::IBinOp(BitSize::B32, intop::BinOp::Sub),
        0x6c => Instr::IBinOp(BitSize::B32, intop::BinOp::Mul),
        0x6d => Instr::IBinOp(BitSize::B32, intop::BinOp::DivS),
        0x6e => Instr::IBinOp(BitSize::B32, intop::BinOp::DivU),
        0x6f => Instr::IBinOp(BitSize::B32, intop::BinOp::RemS),
        0x70 => Instr::IBinOp(BitSize::B32, intop::BinOp::RemU),
        0x71 => Instr::IBinOp(BitSize::B32, intop::BinOp::And),
        0x72 => Instr::IBinOp(BitSize::B32, intop::BinOp::Or),
        0x73 => Instr::IBinOp(BitSize::B32, intop::BinOp::Xor),
        0x74 => Instr::IBinOp(BitSize::B32, intop::BinOp::Shl),
        0x75 => Instr::IBinOp(BitSize::B32, intop::BinOp::ShrS),
        0x76 => Instr::IBinOp(BitSize::B32, intop::BinOp::ShrU),
        0x77 => Instr::IBinOp(BitSize::B32, intop::BinOp::Rotl),
        0x78 => Instr::IBinOp(BitSize::B32, intop::BinOp::Rotr),

        0x79 => Instr::IUnOp(BitSize::B64, intop::UnOp::Clz),
        0x7a => Instr::IUnOp(BitSize::B64, intop::UnOp::Ctz),
        0x7b => Instr::IUnOp(BitSize::B64, intop::UnOp::Popcnt),
        0x7c => Instr::IBinOp(BitSize::B64, intop::BinOp::Add),
        0x7d => Instr::IBinOp(BitSize::B64, intop::BinOp::Sub),
        0x7e => Instr::IBinOp(BitSize::B64, intop::BinOp::Mul),
        0x7f => Instr::IBinOp(BitSize::B64, intop::BinOp::DivS),
        0x80 => Instr::IBinOp(BitSize::B64, intop::BinOp::DivU),
        0x81 => Instr::IBinOp(BitSize::B64, intop::BinOp::RemS),
        0x82 => Instr::IBinOp(BitSize::B64, intop::BinOp::RemU),
        0x83 => Instr::IBinOp(BitSize::B64, intop::BinOp::And),
        0x84 => Instr::IBinOp(BitSize::B64, intop::BinOp::Or),
        0x85 => Instr::IBinOp(BitSize::B64, intop::BinOp::Xor),
        0x86 => Instr::IBinOp(BitSize::B64, intop::BinOp::Shl),
        0x87 => Instr::IBinOp(BitSize::B64, intop::BinOp::ShrS),
        0x88 => Instr::IBinOp(BitSize::B64, intop::BinOp::ShrU),
        0x89 => Instr::IBinOp(BitSize::B64, intop::BinOp::Rotl),
        0x8a => Instr::IBinOp(BitSize::B64, intop::BinOp::Rotr),

        0x8b => Instr::FUnOp(BitSize::B32, floatop::UnOp::Abs),
        0x8c => Instr::FUnOp(BitSize::B32, floatop::UnOp::Neg),
        0x8d => Instr::FUnOp(BitSize::B32, floatop::UnOp::Ceil),
        0x8e => Instr::FUnOp(BitSize::B32, floatop::UnOp::Floor),
        0x8f => Instr::FUnOp(BitSize::B32, floatop::UnOp::Trunc),
        0x90 => Instr::FUnOp(BitSize::B32, floatop::UnOp::Nearest),
        0x91 => Instr::FUnOp(BitSize::B32, floatop::UnOp::Sqrt),
        0x92 => Instr::FBinOp(BitSize::B32, floatop::BinOp::Add),
        0x93 => Instr::FBinOp(BitSize::B32, floatop::BinOp::Sub),
        0x94 => Instr::FBinOp(BitSize::B32, floatop::BinOp::Mul),
        0x95 => Instr::FBinOp(BitSize::B32, floatop::BinOp::Div),
        0x96 => Instr::FBinOp(BitSize::B32, floatop::BinOp::Min),
        0x97 => Instr::FBinOp(BitSize::B32, floatop::BinOp::Max),
        0x98 => Instr::FBinOp(BitSize::B32, floatop::BinOp::CopySign),

        0x99 => Instr::FUnOp(BitSize::B64, floatop::UnOp::Abs),
        0x9a => Instr::FUnOp(BitSize::B64, floatop::UnOp::Neg),
        0x9b => Instr::FUnOp(BitSize::B64, floatop::UnOp::Ceil),
        0x9c => Instr::FUnOp(BitSize::B64, floatop::UnOp::Floor),
        0x9d => Instr::FUnOp(BitSize::B64, floatop::UnOp::Trunc),
        0x9e => Instr::FUnOp(BitSize::B64, floatop::UnOp::Nearest),
        0x9f => Instr::FUnOp(BitSize::B64, floatop::UnOp::Sqrt),
        0xa0 => Instr::FBinOp(BitSize::B64, floatop::BinOp::Add),
        0xa1 => Instr::FBinOp(BitSize::B64, floatop::BinOp::Sub),
        0xa2 => Instr::FBinOp(BitSize::B64, floatop::BinOp::Mul),
        0xa3 => Instr::FBinOp(BitSize::B64, floatop::BinOp::Div),
        0xa4 => Instr::FBinOp(BitSize::B64, floatop::BinOp::Min),
        0xa5 => Instr::FBinOp(BitSize::B64, floatop::BinOp::Max),
        0xa6 => Instr::FBinOp(BitSize::B64, floatop::BinOp::CopySign),

        0xa7 => Instr::ICvtOp(BitSize::B32, intop::CvtOp::WrapI64),
        0xa8 => Instr::ICvtOp(BitSize::B32, intop::CvtOp::TruncSF32),
        0xa9 => Instr::ICvtOp(BitSize::B32, intop::CvtOp::TruncUF32),
        0xaa => Instr::ICvtOp(BitSize::B32, intop::CvtOp::TruncSF64),
        0xab => Instr::ICvtOp(BitSize::B32, intop::CvtOp::TruncUF64),
        0xac => Instr::ICvtOp(BitSize::B64, intop::CvtOp::ExtendSI32),
        0xad => Instr::ICvtOp(BitSize::B64, intop::CvtOp::ExtendUI32),
        0xae => Instr::ICvtOp(BitSize::B64, intop::CvtOp::TruncSF32),
        0xaf => Instr::ICvtOp(BitSize::B64, intop::CvtOp::TruncUF32),
        0xb0 => Instr::ICvtOp(BitSize::B64, intop::CvtOp::TruncSF64),
        0xb1 => Instr::ICvtOp(BitSize::B64, intop::CvtOp::TruncUF64),
        0xb2 => Instr::FCvtOp(BitSize::B32, floatop::CvtOp::ConvertSI32),
        0xb3 => Instr::FCvtOp(BitSize::B32, floatop::CvtOp::ConvertUI32),
        0xb4 => Instr::FCvtOp(BitSize::B32, floatop::CvtOp::ConvertSI64),
        0xb5 => Instr::FCvtOp(BitSize::B32, floatop::CvtOp::ConvertUI64),
        0xb6 => Instr::FCvtOp(BitSize::B32, floatop::CvtOp::DemoteF64),
        0xb7 => Instr::FCvtOp(BitSize::B64, floatop::CvtOp::ConvertSI32),
        0xb8 => Instr::FCvtOp(BitSize::B64, floatop::CvtOp::ConvertUI32),
        0xb9 => Instr::FCvtOp(BitSize::B64, floatop::CvtOp::ConvertSI64),
        0xba => Instr::FCvtOp(BitSize::B64, floatop::CvtOp::ConvertUI64),
        0xbb => Instr::FCvtOp(BitSize::B64, floatop::CvtOp::PromoteF32),
        0xbc => Instr::ICvtOp(BitSize::B32, intop::CvtOp::ReinterpretFloat),
        0xbd => Instr::ICvtOp(BitSize::B64, intop::CvtOp::ReinterpretFloat),
        0xbe => Instr::FCvtOp(BitSize::B32, floatop::CvtOp::ReinterpretInt),
        0xbf => Instr::FCvtOp(BitSize::B64, floatop::CvtOp::ReinterpretInt),

        0xc0 => Instr::IUnOp(BitSize::B32, intop::UnOp::ExtendS(PackSize::Pack8)),
        0xc1 => Instr::IUnOp(BitSize::B32, intop::UnOp::ExtendS(PackSize::Pack16)),
        0xc2 => Instr::IUnOp(BitSize::B64, intop::UnOp::ExtendS(PackSize::Pack8)),
        0xc3 => Instr::IUnOp(BitSize::B64, intop::UnOp::ExtendS(PackSize::Pack16)),
        0xc4 => Instr::IUnOp(BitSize::B64, intop::UnOp::ExtendS(PackSize::Pack32)),

        0xfc => {
            match run!(byte) {
                0x00 => Instr::ICvtOp(BitSize::B32, intop::CvtOp::TruncSatSF32),
                0x01 => Instr::ICvtOp(BitSize::B32, intop::CvtOp::TruncSatUF32),
                0x02 => Instr::ICvtOp(BitSize::B32, intop::CvtOp::TruncSatSF64),
                0x03 => Instr::ICvtOp(BitSize::B32, intop::CvtOp::TruncSatUF64),
                0x04 => Instr::ICvtOp(BitSize::B64, intop::CvtOp::TruncSatSF32),
                0x05 => Instr::ICvtOp(BitSize::B64, intop::CvtOp::TruncSatUF32),
                0x06 => Instr::ICvtOp(BitSize::B64, intop::CvtOp::TruncSatSF64),
                0x07 => Instr::ICvtOp(BitSize::B64, intop::CvtOp::TruncSatUF64),
                b => err!("Invalid saturation trunctation {:#x}", b),
            }
        }

        b => err!("Invalid instruction {:#x}", b),
    }
}}

generate! { memarg -> MemArg = {
    let align = run!(u32);
    let offset = run!(u32);
    MemArg { align, offset }
}}

generate! { expr -> Expr = Expr(run!(vec_until(instr, 0x0b))) }

generate! { typeidx   -> TypeIdx   = TypeIdx(run!(u32))  }
generate! { funcidx   -> FuncIdx   = FuncIdx(run!(u32))  }
generate! { tableidx  -> TableIdx  = TableIdx(run!(u32)) }
generate! { memidx    -> MemIdx    = MemIdx(run!(u32))   }
generate! { globalidx -> GlobalIdx = GlobalIdx(run!(u32)) }
generate! { localidx  -> LocalIdx  = LocalIdx(run!(u32)) }
generate! { labelidx  -> LabelIdx  = LabelIdx(run!(u32)) }

macro_rules! section {
    ($n:literal, $name:ident -> Option<$ty:ty> = $body:expr) => {
        section! {$n @ None, $name -> Option<$ty> = $body}
    };
    ($n:literal, $name:ident -> Vec<$ty:ty> = $body:expr) => {
        section! {$n @ vec![], $name -> Vec<$ty> = $body}
    };
    ($n:literal @ $default:expr, $name:ident -> $ty:ty = $body:expr) => {
        fn $name(mut inp: &[u8]) -> Parsed<$ty> {
            generate! { aux -> $ty = $body }
            match expect_byte(inp, $n) {
                Ok((inp1, ())) => {
                    inp = inp1;
                }
                Err(e) => {
                    trace!("Skipping {}: {}", stringify!($name), e);
                    return Ok((inp, $default));
                }
            }
            let (inp1, size) = u32(inp)?;
            inp = inp1;
            let size = size as usize;
            if inp.len() < size {
                err!("Insufficient bytes for section {}", $n)
            }
            let mut inp_inner = &inp[..size];
            let v = run_parser!(aux(inp_inner));
            if inp_inner.len() != 0 {
                err!(
                    "Unexpected {} bytes remain for section {:#x}",
                    inp.len(),
                    $n
                )
            }
            Ok((&inp[size..], v))
        }
    };
}

generate! { customsec -> (String, &[u8]) = {
    run!(expect_byte(0));
    let size = run!(u32) as usize;
    let mut inp = run!(inp(size));
    let name = run_parser!(name(inp));
    (name, inp)
}}
generate! { customsecs -> Vec<(String, &[u8])> = {
    let mut ret = vec![];
    while run!(length) != 0 && run!(peek(1))[0] == 0 {
        ret.push(run!(customsec));
    }
    ret
}}

section! { 1, typesec -> Vec<FuncType> = run!(vec(functype)) }

section! { 2, importsec -> Vec<Import> = run!(vec(import)) }
generate! { import -> Import = {
    let module = run!(name);
    let name = run!(name);
    let desc = run!(importdesc);
    Import { module, name, desc }
}}
generate! { importdesc -> ImportDesc = {
    match run!(byte) {
        0 => ImportDesc::Func(run!(typeidx)),
        1 => ImportDesc::Table(run!(tabletype)),
        2 => ImportDesc::Mem(run!(memtype)),
        3 => ImportDesc::Global(run!(globaltype)),
        b => err!("Unknown byte {:#x} encountered for imports", b)
    }
}}

section! { 3, funcsec -> Vec<TypeIdx> = run!(vec(typeidx)) }

section! { 4, tablesec -> Vec<Table> = run!(vec(table)) }
generate! { table -> Table = Table { typ : run!(tabletype) } }

section! { 5, memsec -> Vec<Mem> = run!(vec(mem)) }
generate! { mem -> Mem = Mem { typ : run!(memtype) } }

section! { 6, globalsec -> Vec<Global> = run!(vec(global)) }
generate! { global -> Global = {
    let typ = run!(globaltype);
    let init = run!(expr);
    Global { typ, init }
}}

section! { 7, exportsec -> Vec<Export> = run!(vec(export)) }
generate! { export -> Export = {
    let name = run!(name);
    let desc = run!(exportdesc);
    Export { name, desc }
}}
generate! { exportdesc -> ExportDesc = {
    match run!(byte) {
        0 => ExportDesc::Func(run!(funcidx)),
        1 => ExportDesc::Table(run!(tableidx)),
        2 => ExportDesc::Mem(run!(memidx)),
        3 => ExportDesc::Global(run!(globalidx)),
        b => err!("Unknown byte {:#x} encountered for exports", b)
    }
}}

section! { 8, startsec -> Option<Start> = {
    if run!(length) == 0 {
        None
    } else {
        Some(run!(start))
    }
}}
generate! { start -> Start = Start {func : run!(funcidx)} }

section! { 9, elemsec -> Vec<Elem> = run!(vec(elem)) }
generate! { elem -> Elem = {
    let table = run!(tableidx);
    let offset = run!(expr);
    let init = run!(vec(funcidx));
    Elem { table, offset, init }
}}

section! { 10, codesec -> Vec<(Vec<ValType>, Expr)> = run!(vec(code)) }
generate! { code -> (Vec<ValType>, Expr) = {
    let _size = run!(u32); // TODO: Check against actual used size
    run!(func)
}}
generate! { func -> (Vec<ValType>, Expr) = {
    let locals = run!(vec(locals))
        .into_iter()
        .flatten()
        .collect::<Vec<ValType>>();
    trace!("  locals {}", locals.len());
    let body = run!(expr);
    trace!("  body {}", body.0.len());
    (locals, body)
}}
generate! { locals -> Vec<ValType> = {
    let n = run!(u32) as usize;
    trace!("n = {}", n);
    let t = run!(valtype);
    trace!("t");
    vec![t; n]
}}

section! { 11, datasec -> Vec<Data> = run!(vec(data)) }
generate! { data -> Data = {
    let data = run!(memidx);
    let offset = run!(expr);
    let init = run!(vec(byte));
    Data { data, offset, init }
}}

generate! { function_name -> (FuncIdx, Name) = {
    let idx = run!(funcidx);
    let name = run!(name);
    (idx, name)
}}
generate! { names -> Names = {
    // Reference: https://github.com/WebAssembly/wabt/blob/713bece/src/binary-reader.cc#L1634
    // This is a custom section, that appears to show up in WASI modules.
    // We support this since it makes for nicer printing of tracing
    let mut names = Names {
        module: None,
        functions: HashMap::new(),
        locals: HashMap::new(),
    };

    /*
        As per the 1.0 spec, the type field is only one byte, so I think run!(u32) is 
        technically wrong here. It should always work because the type can only be
        0, 1, or 2, and since integers are leb encoded, reading the first 32 bit int
        will only read the first byte. Still, I think it's confusing, we should only
        read one byte.
    */

    // let name_type = run!(u32); // module = 0, function = 1, local = 2
    let name_type = run!(byte) as u32;

    if name_type != 1 {
        // We don't support non-function names just yet. Might add it
        // in the future.
        unimplemented!()
    }
    let subsection_size = run!(u32);
    if subsection_size > 0 {
        let mut inp_ = run!(inp(subsection_size as usize));
        names.functions = run_parser!(vec(inp_, function_name)).into_iter().collect();
        if inp_.len() != 0 {
            err!("Unused bytes in custom name section")
        }
    }
    names
}}

generate! { module -> Module = {
    // magic
    run!(expect_byte(0x00));
    run!(expect_byte(0x61));
    run!(expect_byte(0x73));
    run!(expect_byte(0x6d));
    // version
    run!(expect_byte(0x01));
    run!(expect_byte(0x00));
    run!(expect_byte(0x00));
    run!(expect_byte(0x00));

    let mut custom = vec![];

    // declare sections
    let (
        mut types,  mut imports,    mut functions,  mut tables, 
        mut mems,   mut globals,    mut exports,    mut start, 
        mut elem,   mut code,       mut data
    ) = (
        vec![], vec![], vec![], vec![], 
        vec![], vec![], vec![], None, 
        vec![], vec![], vec![]
    );

    // parse sections
    loop {
        if run!(length) == 0 {
            break;
        }
        match run!(peek(1)) {
            &[0u8] =>    custom.append(&mut run!(customsecs)),
            &[1u8] =>    types =     run!(typesec),
            &[2u8] =>    imports =   run!(importsec),
            &[3u8] =>    functions = run!(funcsec),
            &[4u8] =>    tables =    run!(tablesec),
            &[5u8] =>    mems =      run!(memsec),
            &[6u8] =>    globals =   run!(globalsec),
            &[7u8] =>    exports =   run!(exportsec),
            &[8u8] =>    start =     run!(startsec),
            &[9u8] =>    elem =      run!(elemsec),
            &[10u8] =>   code =      run!(codesec),
            &[11u8] =>   data =      run!(datasec),
            &[b] => err!("Unknown section {:#x}", b),
            _ => unreachable!(),
        }
    }

    let custom: HashMap<String, &[u8]> = custom.into_iter().collect();

    let names = {
        if let Some(data) = custom.get("name") {
            let mut data: &[u8] = data;
<<<<<<< HEAD
            let names = run_parser!(names(data));
            if data.len() == 0 {
                names
            } else {
                err!("Unused bytes in the custom name section")
            }
=======
            let names = run_manual!(names(data));
            // below check seems broken, see https://github.com/secure-foundations/rWasm/issues/2
            // if data.len() == 0 {
            //     names
            // } else {
            //     err!("Unused bytes in the custom name section")
            // }
            names
>>>>>>> 7803e0fa
        } else {
            Names {
                module: None,
                functions: HashMap::new(),
                locals: HashMap::new(),
            }
        }
    };

    // Merging the `funcsec` and the `codesec`
    //
    // This is one of the weirdest design decisions of the binary
    // format imho. They need to be the same length, by design. They
    // also must be merged together to actually create a function as
    // per the spec. So why are they kept separated? Anyways, we
    // simply zip them together and wrap them into the `Func` that we
    // need it to be.
    if functions.len() != code.len() {
        err!("funcsec and codesec are not the same length -- {} vs {}",
             functions.len(), code.len())
    }

    let imported_funcs = imports.iter().filter_map(|i| {
        match i.desc {
            ImportDesc::Func(typ) => {
                Some(Func {
                    typ,
                    internals: FuncInternals::ImportedFunc {
                        module: i.module.clone(),
                        name: i.name.clone(),
                    }
                })
            },
            _ => None,
        }
    }).collect::<Vec<_>>();

    let internal_funcs = functions.into_iter()
        .zip(code.into_iter())
        .map(|(typ, (locals, body))| Func {
            typ,
            internals: FuncInternals::LocalFunc { locals, body }
        })
        .collect::<Vec<Func>>();

    let funcs = imported_funcs.into_iter().chain(internal_funcs.into_iter()).collect();

    // .. and we finally have a module
    Module { types, funcs, tables, mems, globals, elem, data, start, imports, exports, names }
}}

pub fn parse(inp: &[u8]) -> Maybe<Module> {
    let (inp, m) = module(inp)?;
    if !inp.is_empty() {
        err!("Found {} trailing bytes in the file", inp.len())
    }
    Ok(m)
}<|MERGE_RESOLUTION|>--- conflicted
+++ resolved
@@ -873,14 +873,6 @@
     let names = {
         if let Some(data) = custom.get("name") {
             let mut data: &[u8] = data;
-<<<<<<< HEAD
-            let names = run_parser!(names(data));
-            if data.len() == 0 {
-                names
-            } else {
-                err!("Unused bytes in the custom name section")
-            }
-=======
             let names = run_manual!(names(data));
             // below check seems broken, see https://github.com/secure-foundations/rWasm/issues/2
             // if data.len() == 0 {
@@ -889,7 +881,6 @@
             //     err!("Unused bytes in the custom name section")
             // }
             names
->>>>>>> 7803e0fa
         } else {
             Names {
                 module: None,
